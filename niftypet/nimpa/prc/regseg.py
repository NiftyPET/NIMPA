--- conflicted
+++ resolved
@@ -18,16 +18,11 @@
 from spm12.regseg import resample_spm  # NOQA: F401 yapf: disable
 from spm12.regseg import coreg_spm
 
-<<<<<<< HEAD
-
 import dipy.align as align
 from dipy.align import (affine_registration, 
                         center_of_mass, translation,
                         rigid, affine)
 
-
-=======
->>>>>>> 8d473c53
 from .. import resources as rs
 from . import imio, prc
 
@@ -111,7 +106,6 @@
 # I M A G E   R E G I S T R A T I O N
 # <><><><><><><><><><><><><><><><><><><><><><><><><><><><><><><><><><><><><><><><><><><><><><><><><>
 
-<<<<<<< HEAD
 def affine_dipy(
     fref,
     fflo,
@@ -192,9 +186,6 @@
 
     return {'affine':txaff, 'faff':faff}
 
-
-=======
->>>>>>> 8d473c53
 
 def resample_dipy(
     fref,
