--- conflicted
+++ resolved
@@ -1,10 +1,6 @@
 [build-system]
 requires = ["setuptools>=42", "wheel", "setuptools_scm[toml]>=3.4",
-<<<<<<< HEAD
-            "ninst>=0.8.0", "numpy>=1.14", "miutil[cuda]>=0.4.0",
-=======
-            "ninst>=0.7.1", "cuvec>=0.2.0", "miutil[cuda]>=0.4.0",
->>>>>>> 6d08de98
+            "ninst>=0.8.0", "cuvec>=0.2.0", "miutil[cuda]>=0.4.0",
             "scikit-build>=0.11.0", "cmake>=3.18", "ninja"]
 
 [tool.setuptools_scm]
