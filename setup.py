--- conflicted
+++ resolved
@@ -41,15 +41,9 @@
         "niftypet": [
             "nimpa/auxdata/*", "nimpa/acr_design/core_mumap/*", "nimpa/acr_design/core_nac/*",
             "nimpa/acr_design/rods/*", "nimpa/acr_design/sampling/*"]}, "install_requires": [
-<<<<<<< HEAD
                 'dipy>=1.3.0', 'miutil[nii]>=0.10.0', 'nibabel>=2.4.0', 'ninst>=0.12.0',
                 'numpy>=1.14', 'pydicom>=1.0.2', 'scipy', 'setuptools', 'spm12', 'imageio', #imageio>=2.22.4
                 'dcm2niix', 'SimpleITK']}
-=======
-                'dcm2niix', 'dipy>=1.3.0', 'imageio>=2.22.4', 'miutil[nii]>=0.10.0',
-                'nibabel>=2.4.0', 'ninst>=0.12.0', 'numpy>=1.14', 'pydicom>=1.0.2', 'scipy',
-                'spm12', 'importlib_resources; python_version < "3.9"', 'SimpleITK']}
->>>>>>> 7f6a1478
 # 'SimpleITK>=1.2.0'
 cmake_args = [
     f"-DNIMPA_BUILD_VERSION={build_ver}",
