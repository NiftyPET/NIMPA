[metadata]
name=nimpa
description=CUDA-accelerated Python utilities for high-throughput PET/MR image processing and analysis
long_description=file: README.rst
long_description_content_type=text/x-rst
license=Apache 2.0
license_file=LICENCE
url=https://github.com/NiftyPET/NIMPA
project_urls=
    Changelog=https://github.com/NiftyPET/NIMPA/releases
    Documentation=https://niftypet.readthedocs.io
author=Pawel Markiewicz
author_email=p.markiewicz@ucl.ac.uk
maintainer=Casper da Costa-Luis
maintainer_email=casper.dcl@physics.org
keywords=PET, MR, processing, analysis
classifiers=
    Development Status :: 5 - Production/Stable
    Intended Audience :: Education
    Intended Audience :: Healthcare Industry
    Intended Audience :: Science/Research
    License :: OSI Approved :: Apache Software License
    Operating System :: Microsoft :: Windows
    Operating System :: POSIX :: Linux
    Programming Language :: C
    Programming Language :: C++
    Programming Language :: Python :: 3
    Programming Language :: Python :: 3.6
    Programming Language :: Python :: 3.7
    Programming Language :: Python :: 3.8
    Programming Language :: Python :: 3.9
    Programming Language :: Python :: 3 :: Only
    Topic :: Scientific/Engineering :: Medical Science Apps.
[options]
zip_safe=False
setup_requires=
    setuptools>=42
    wheel
    setuptools_scm[toml]
<<<<<<< HEAD
    ninst>=0.8.0
    numpy>=1.14
=======
    ninst>=0.7.1
    cuvec>=0.2.0
>>>>>>> 6d08de98
    miutil[cuda]>=0.4.0
    scikit-build>=0.11.0
    cmake>=3.18
    ninja
install_requires=
    miutil[nii]>=0.4.2
    cuvec>=2.1.0
    nibabel>=2.4.0
    ninst>=0.4.0
    numpy>=1.14
    pydicom>=1.0.2
    scipy
    setuptools
    spm12
    # SimpleITK>=1.2.0
python_requires=>=3.6
[options.extras_require]
dev=
    pre-commit
    pytest
    pytest-cov
    pytest-timeout
    pytest-xdist
    codecov
plot=miutil[plot]

[yapf]
spaces_before_comment=15, 20
arithmetic_precedence_indication=true
allow_split_before_dict_value=false
coalesce_brackets=True
column_limit=99
each_dict_entry_on_separate_line=False
space_between_ending_comma_and_closing_bracket=False
split_before_named_assigns=False
split_before_closing_bracket=False

[isort]
profile=black
line_length=99
known_first_party=niftypet,tests

[flake8]
statistics=True
max_line_length=99
extend-ignore=W504,E225,E261,E701,P1
exclude=.git,__pycache__,build,dist,.eggs

[tool:pytest]
timeout=300
log_level=INFO
python_files=tests/test_*.py
addopts=-v --tb=short -rxs -W=error --show-capture=stderr --show-capture=log -n=auto --durations=0 --durations-min=2 --cov=niftypet --cov-report=term-missing --cov-report=xml<|MERGE_RESOLUTION|>--- conflicted
+++ resolved
@@ -37,20 +37,15 @@
     setuptools>=42
     wheel
     setuptools_scm[toml]
-<<<<<<< HEAD
     ninst>=0.8.0
-    numpy>=1.14
-=======
-    ninst>=0.7.1
-    cuvec>=0.2.0
->>>>>>> 6d08de98
-    miutil[cuda]>=0.4.0
     scikit-build>=0.11.0
     cmake>=3.18
     ninja
+    cuvec>=0.2.0
+    miutil[cuda]>=0.4.0
 install_requires=
+    cuvec>=2.1.0
     miutil[nii]>=0.4.2
-    cuvec>=2.1.0
     nibabel>=2.4.0
     ninst>=0.4.0
     numpy>=1.14
@@ -96,4 +91,4 @@
 timeout=300
 log_level=INFO
 python_files=tests/test_*.py
-addopts=-v --tb=short -rxs -W=error --show-capture=stderr --show-capture=log -n=auto --durations=0 --durations-min=2 --cov=niftypet --cov-report=term-missing --cov-report=xml+addopts=-v --tb=short -rxs -W=error -n=auto --durations=0 --durations-min=2 --cov=niftypet --cov-report=term-missing --cov-report=xml